--- conflicted
+++ resolved
@@ -10,16 +10,8 @@
     <Authors>Zaid Ajaj</Authors>
     <Version>1.15.0</Version>
     <GenerateDocumentationFile>true</GenerateDocumentationFile>
-<<<<<<< HEAD
-    <PackageReleaseNotes>Improve readint() performance</PackageReleaseNotes>
+    <PackageReleaseNotes>Speed up integer and float deserialization</PackageReleaseNotes>
     <TargetFrameworks>netstandard2.0;net462;netcoreapp3.1;net6.0</TargetFrameworks>
-=======
-    <PackageReleaseNotes>Speed up integer and float deserialization</PackageReleaseNotes>
-    <TargetFrameworks>netstandard2.0;net45;netcoreapp3.1</TargetFrameworks>
-  </PropertyGroup>
-  <PropertyGroup Condition="'$(TargetFramework)' == 'netcoreapp3.1' ">
-    <DefineConstants>NET_CORE</DefineConstants>
->>>>>>> 3ff920bc
   </PropertyGroup>
   <ItemGroup>
     <Compile Include="TypeShape.fs" />
