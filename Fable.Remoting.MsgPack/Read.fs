﻿module Fable.Remoting.MsgPack.Read

open System
open System.Text
open System.Collections
open System.Collections.Concurrent
open System.Collections.Generic
open FSharp.Reflection
open System.Reflection
open Microsoft.FSharp.NativeInterop

#nowarn "9"
#nowarn "51"

let interpretStringAs (typ: Type) (str: string) =
#if FABLE_COMPILER
    box str
#else
    if typ = typeof<string> then
        box str
    elif typ = typeof<char> then
        box str.[0]
    else
        // todo cacheable
        // String enum
        let case = FSharpType.GetUnionCases (typ, true) |> Array.find (fun y -> y.Name = str)
        FSharpValue.MakeUnion (case, [||], true)
#endif

let inline interpretIntegerAs (typ: Type) n =
#if !FABLE_COMPILER
    if typ = typeof<Int32> then int32 n |> box
    elif typ = typeof<Int64> then int64 n |> box
    elif typ = typeof<Int16> then int16 n |> box
    elif typ = typeof<UInt32> then uint32 n |> box
    elif typ = typeof<UInt64> then uint64 n |> box
    elif typ = typeof<UInt16> then uint16 n |> box
    elif typ = typeof<TimeSpan> then TimeSpan (int64 n) |> box
<<<<<<< HEAD
#if NET6_0_OR_GREATER
    elif typ = typeof<DateOnly> then DateOnly.FromDayNumber (int32 n) |> box
    elif typ = typeof<TimeOnly> then TimeOnly (int64 n) |> box
#endif
#if FABLE_COMPILER
    elif typ.FullName = "Microsoft.FSharp.Core.int16`1" then int16 n |> box
    elif typ.FullName = "Microsoft.FSharp.Core.int32`1" then int32 n |> box
    elif typ.FullName = "Microsoft.FSharp.Core.int64`1" then int64 n |> box
#endif
=======
>>>>>>> 3ff920bc
    elif typ = typeof<byte> then byte n |> box
    elif typ = typeof<sbyte> then sbyte n |> box
    elif typ.IsEnum then Enum.ToObject (typ, int64 n)
    else failwithf "Cannot interpret integer %A as %s." n typ.Name
#else
    if Object.ReferenceEquals (typ, typeof<Int32>) then
        int32 n |> box
    else
        // .FullName in Fable is a function call with multiple operations, so let's compute the value just once
        let typeName = typ.FullName

        if typeName = "System.Int64" then int64 n |> box
        elif Object.ReferenceEquals (typ, typeof<Int16>) then int16 n |> box
        elif Object.ReferenceEquals (typ, typeof<UInt32>) then uint32 n |> box
        elif typeName = "System.UInt64" then uint64 n |> box
        elif Object.ReferenceEquals (typ, typeof<UInt16>) then uint16 n |> box
        elif typeName = "System.TimeSpan" then TimeSpan (int64 n) |> box
        elif typeName = "Microsoft.FSharp.Core.int16`1" then int16 n |> box
        elif typeName = "Microsoft.FSharp.Core.int32`1" then int32 n |> box
        elif typeName = "Microsoft.FSharp.Core.int64`1" then int64 n |> box
        elif Object.ReferenceEquals (typ, typeof<byte>) then byte n |> box
        elif Object.ReferenceEquals (typ, typeof<sbyte>) then sbyte n |> box
        elif typ.IsEnum then float n |> box
        else failwithf "Cannot interpret integer %A as %s." n typ.Name
#endif

let inline interpretFloatAs (typ: Type) n =
#if FABLE_COMPILER
    box n
#else
    if typ = typeof<float32> then float32 n |> box
    elif typ = typeof<float> then float n |> box
    else failwithf "Cannot interpret float %A as %s." n typ.Name
#endif

#if !FABLE_COMPILER
type DictionaryDeserializer<'k,'v when 'k: equality and 'k: comparison> () =
    static let keyType = typeof<'k>
    static let valueType = typeof<'v>

    static member Deserialize (len: int, isDictionary, read: Type -> obj) =
        if isDictionary then
            let dict = Dictionary<'k, 'v> (len)

            for _ in 0 .. len - 1 do
                dict.Add (read keyType :?> 'k, read valueType :?> 'v)

            box dict
        else
            Array.init len (fun _ -> read keyType :?> 'k, read valueType :?> 'v)
            |> Map.ofArray
            |> box

type ListDeserializer<'a> () =
    static let argType = typeof<'a>

    static member Deserialize (len: int, read: Type -> obj) =
        List.init len (fun _ -> read argType :?> 'a)
        |> box

type SetDeserializer<'a when 'a : comparison> () =
    static let argType = typeof<'a>

    static member Deserialize (len: int, read: Type -> obj) =
        let mutable set = Set.empty

        for _ in 0 .. len - 1 do
            set <- set.Add (read argType :?> 'a)

        set
        |> box
#endif

type Reader (data: byte[]) =
    let mutable pos = 0

#if !FABLE_COMPILER
    static let arrayReaderCache = ConcurrentDictionary<Type, (int * Reader) -> obj> ()
    static let mapReaderCache = ConcurrentDictionary<Type, (int * Reader) -> obj> ()
    static let setReaderCache = ConcurrentDictionary<Type, (int * Reader) -> obj> ()
    static let unionConstructorCache = ConcurrentDictionary<UnionCaseInfo, obj [] -> obj> ()
    static let unionCaseFieldCache = ConcurrentDictionary<Type * int, UnionCaseInfo * Type[]> ()
#else
    let numberBuffer = Array.zeroCreate 8
    
    let readNumber len bytesInterpretation =
        pos <- pos + len
        
        if BitConverter.IsLittleEndian then
            for i in 0 .. len - 1 do
                numberBuffer.[i] <- data.[pos - 1 - i]

            bytesInterpretation (numberBuffer, 0)
        else
            bytesInterpretation (data, pos - len)
#endif

    member _.ReadByte () =
        pos <- pos + 1
        data.[pos - 1]

    member _.ReadRawBin len =
        pos <- pos + len
#if NETCOREAPP2_1_OR_GREATER && !FABLE_COMPILER
        ReadOnlySpan (data, pos - len, len)
#else
        data.[ pos - len .. pos - 1 ]
#endif

    member _.ReadString len =
        pos <- pos + len
        Encoding.UTF8.GetString (data, pos - len, len)

    member x.ReadUInt8 () =
        x.ReadByte ()

    member x.ReadInt8 () =
        x.ReadByte () |> sbyte

    member x.ReadUInt16 () =
        x.ReadInt16 () |> uint16

    member _.ReadInt16 () =
        pos <- pos + 2
        (int16 data.[pos - 2] <<< 8) ||| (int16 data.[pos - 1])

    member x.ReadUInt32 () =
        x.ReadInt32 () |> uint32

    member _.ReadInt32 () =
        pos <- pos + 4
        (int data.[pos - 4] <<< 24) ||| (int data.[pos - 3] <<< 16) ||| (int data.[pos - 2] <<< 8) ||| (int data.[pos - 1])

    member x.ReadUInt64 () =
        x.ReadInt64 () |> uint64

    member _.ReadInt64 () =
#if !FABLE_COMPILER
        pos <- pos + 8
        (int64 data.[pos - 8] <<< 56) ||| (int64 data.[pos - 7] <<< 48) ||| (int64 data.[pos - 6] <<< 40) ||| (int64 data.[pos - 5] <<< 32) ||| 
        (int64 data.[pos - 4] <<< 24) ||| (int64 data.[pos - 3] <<< 16) ||| (int64 data.[pos - 2] <<< 8) ||| (int64 data.[pos - 1])
#else
        readNumber 8 BitConverter.ToInt64
#endif

    member x.ReadFloat32 () =
#if !FABLE_COMPILER
        let mutable b = x.ReadInt32 ()
        NativePtr.toNativeInt &&b |> NativePtr.ofNativeInt |> NativePtr.read<float32>
#else
        readNumber 4 BitConverter.ToSingle

        // This is faster but does not yet work because of precision errors
        //let sign = if (b >>> 31) = 0 then 1f else -1f
        //let mutable e = (b >>> 23) &&& 0xff
        //let m = b &&& 0x7fffff

        //let m =
        //    if e = 0 then
        //        if m = 0 then
        //            0f
        //        else
        //            e <- e - 126
        //            1f / float32 0x7fffff
        //    else
        //        e <- e - 127
        //        1f + float32 m / (float32 0x800000)

        //sign * m * float32 (Math.Pow (2., float e))
#endif

    member x.ReadFloat64 () =
#if !FABLE_COMPILER
        let mutable b = x.ReadInt64 ()
        NativePtr.toNativeInt &&b |> NativePtr.ofNativeInt |> NativePtr.read<float>
#else
        readNumber 8 BitConverter.ToDouble
#endif

    member x.ReadMap (len: int, t: Type) =
#if !FABLE_COMPILER
        mapReaderCache.GetOrAdd (t, Func<_, _>(fun (t: Type) ->
            let args = t.GetGenericArguments ()

            if args.Length <> 2 then
                failwithf "Expecting %s, but the data contains a map." t.Name

            let mapDeserializer = typedefof<DictionaryDeserializer<_,_>>.MakeGenericType args
            let isDictionary = t.GetGenericTypeDefinition () = typedefof<Dictionary<_, _>>
            let d = Delegate.CreateDelegate (typeof<Func<int, bool, (Type -> obj), obj>>, mapDeserializer.GetMethod "Deserialize") :?> Func<int, bool, (Type -> obj), obj>

            fun (len, x: Reader) -> d.Invoke (len, isDictionary, x.Read))) (len, x)
#else
        let args = t.GetGenericArguments ()

        if args.Length <> 2 then
            failwithf "Expecting %s, but the data contains a map." t.Name

        let pairs =
            let arr = Array.zeroCreate len

            for i in 0 .. len - 1 do
                arr.[i] <- x.Read args.[0] |> box :?> IStructuralComparable, x.Read args.[1]

            arr

        if t.GetGenericTypeDefinition () = typedefof<Dictionary<_, _>> then
            let dict = Dictionary<_, _> len
            pairs |> Array.iter dict.Add
            box dict
        else
            Map.ofArray pairs |> box
#endif

    member x.ReadSet (len: int, t: Type) =
#if !FABLE_COMPILER
        setReaderCache.GetOrAdd (t, Func<_, _>(fun (t: Type) ->
            let args = t.GetGenericArguments ()

            if args.Length <> 1 then
                failwithf "Expecting %s, but the data contains a set." t.Name

            let setDeserializer = typedefof<SetDeserializer<_>>.MakeGenericType args
            let d = Delegate.CreateDelegate (typeof<Func<int, (Type -> obj), obj>>, setDeserializer.GetMethod "Deserialize") :?> Func<int, (Type -> obj), obj>

            fun (len, x: Reader) -> d.Invoke (len, x.Read))) (len, x)
#else
        let args = t.GetGenericArguments ()

        if args.Length <> 1 then
            failwithf "Expecting %s, but the data contains a set." t.Name

        let mutable set = Set.empty

        for _ in 0 .. len - 1 do
            set <- set.Add(x.Read args.[0] |> box :?> IStructuralComparable)

        box set
#endif

    member x.ReadRawArray (len: int, elementType: Type) =
#if !FABLE_COMPILER
        let arr = Array.CreateInstance (elementType, len)

        for i in 0 .. len - 1 do
            arr.SetValue (x.Read elementType, i)

        arr
#else
        let arr = Array.zeroCreate len

        for i in 0 .. len - 1 do
            arr.[i] <- x.Read elementType

        arr
#endif

    member x.ReadArray (len, t) =
#if !FABLE_COMPILER
        match arrayReaderCache.TryGetValue t with
        | true, reader ->
            reader (len, x)
        | _ ->
#endif

        if FSharpType.IsRecord t then
#if !FABLE_COMPILER
            let fieldTypes = FSharpType.GetRecordFields t |> Array.map (fun prop -> prop.PropertyType)
            let ctor = FSharpValue.PreComputeRecordConstructor (t, true)

            arrayReaderCache.GetOrAdd (t, fun (_, x: Reader) ->
                ctor (fieldTypes |> Array.map x.Read)) (len, x)
#else
            let props = FSharpType.GetRecordFields t
            FSharpValue.MakeRecord (t, props |> Array.map (fun prop -> x.Read prop.PropertyType))
#endif
        elif FSharpType.IsUnion (t, true) then
#if !FABLE_COMPILER
            if t.IsGenericType && t.GetGenericTypeDefinition () = typedefof<_ list> then
                let argType = t.GetGenericArguments () |> Array.head
                let listDeserializer = typedefof<ListDeserializer<_>>.MakeGenericType argType
                let d = Delegate.CreateDelegate (typeof<Func<int, (Type -> obj), obj>>, listDeserializer.GetMethod "Deserialize") :?> Func<int, (Type -> obj), obj>

                arrayReaderCache.GetOrAdd (t, fun (len, (x: Reader)) -> d.Invoke (len, x.Read)) (len, x)
            else
                arrayReaderCache.GetOrAdd (t, fun (_, x: Reader) ->
                    let tag = x.Read typeof<int> :?> int
                    let case, fieldTypes =
                        unionCaseFieldCache.GetOrAdd ((t, tag), fun (t, tag) ->
                            let case = FSharpType.GetUnionCases (t, true) |> Array.find (fun x -> x.Tag = tag)
                            let fields = case.GetFields ()
                            case, fields |> Array.map (fun x -> x.PropertyType))

                    let fields =
                        // single parameter is serialized directly, not in an array, saving 1 byte on the array format
                        if fieldTypes.Length = 1 then
                            [| x.Read fieldTypes.[0] |]
                        else
                            // don't care about this byte, it's going to be a fixarr of length fieldTypes.Length
                            x.ReadByte () |> ignore
                            fieldTypes |> Array.map x.Read

                    unionConstructorCache.GetOrAdd (case, Func<_, _>(fun case -> FSharpValue.PreComputeUnionConstructor (case, true))) fields) (len, x)
#else
            let tag = x.Read typeof<int> :?> int
            let case = FSharpType.GetUnionCases (t, true) |> Array.find (fun x -> x.Tag = tag)
            let fieldTypes = case.GetFields () |> Array.map (fun x -> x.PropertyType)

            let fields =
                // single parameter is serialized directly, not in an array, saving 1 byte on the array format
                if fieldTypes.Length = 1 then
                    [| x.Read fieldTypes.[0] |]
                else
                    // don't care about this byte, it's going to be a fixarr of length fieldTypes.Length
                    x.ReadByte () |> ignore
                    fieldTypes |> Array.map x.Read

            FSharpValue.MakeUnion (case, fields, true)
#endif

#if FABLE_COMPILER // Fable does not recognize Option as a union
        elif t.IsGenericType && t.GetGenericTypeDefinition () = typedefof<Option<_>> then
            let tag = x.ReadByte ()

            // none case
            if tag = 0uy then
                x.ReadByte () |> ignore
                box null
            else
                x.Read (t.GetGenericArguments () |> Array.head) |> Some |> box
        elif t.IsGenericType && t.GetGenericTypeDefinition () = typedefof<_ list> then
            let elementType = t.GetGenericArguments () |> Array.head
            [
                for _ in 0 .. len - 1 ->
                    x.Read elementType
            ] |> box
#endif
        elif t.IsArray then
            x.ReadRawArray (len, t.GetElementType ()) |> box
        elif FSharpType.IsTuple t then
#if !FABLE_COMPILER
            let elementTypes = FSharpType.GetTupleElements t
            let tupleCtor = FSharpValue.PreComputeTupleConstructor t
            arrayReaderCache.GetOrAdd (t, fun (_, (x: Reader)) -> elementTypes |> Array.map x.Read |> tupleCtor) (len, x)
#else
            FSharpValue.MakeTuple (FSharpType.GetTupleElements t |> Array.map x.Read, t)
#endif
        elif t = typeof<DateTime> then
            let dateTimeTicks = x.Read typeof<int64> :?> int64
            let kindAsInt = x.Read typeof<int64> :?> int64
            let kind =
                match kindAsInt with
                | 1L -> DateTimeKind.Utc
                | 2L -> DateTimeKind.Local
                | _ -> DateTimeKind.Unspecified
            DateTime(ticks=dateTimeTicks, kind=kind) |> box
        elif t = typeof<DateTimeOffset> then
            let dateTimeTicks = x.Read typeof<int64> :?> int64
            let timeSpanMinutes = x.Read typeof<int16> :?> int16
            DateTimeOffset (dateTimeTicks, TimeSpan.FromMinutes (float timeSpanMinutes)) |> box

        elif t.IsGenericType && t.GetGenericTypeDefinition () = typedefof<Set<_>> then
            x.ReadSet(len, t)
#if !FABLE_COMPILER
        elif t = typeof<System.Data.DataTable> then
            match x.ReadRawArray(2, typeof<string>) :?> string array with
            | [|schema;data|] ->
                let t = new System.Data.DataTable()
                t.ReadXmlSchema(new System.IO.StringReader(schema))
                t.ReadXml(new System.IO.StringReader(data)) |> ignore
                box t
            | otherwise -> failwithf "Expecting %s at position %d, but the data contains an array." t.Name pos
        elif t = typeof<System.Data.DataSet> then
            match x.ReadRawArray(2, typeof<string>) :?> string array with
            | [|schema;data|] ->
                let t = new System.Data.DataSet()
                t.ReadXmlSchema(new System.IO.StringReader(schema))
                t.ReadXml(new System.IO.StringReader(data)) |> ignore
                box t
            | otherwise -> failwithf "Expecting %s at position %d, but the data contains an array." t.Name pos
#endif
        elif t = typeof<decimal> || t.FullName = "Microsoft.FSharp.Core.decimal`1" then
#if !FABLE_COMPILER
            arrayReaderCache.GetOrAdd (t, fun (_, (x: Reader)) -> x.ReadRawArray (4, typeof<int>) :?> int[] |> Decimal |> box) (len, x)
#else
            x.ReadRawArray (4, typeof<int>) |> box :?> int[] |> Decimal |> box
#endif
        else
            failwithf "Expecting %s at position %d, but the data contains an array." t.Name pos

    member x.ReadBin (len, t) =
        if t = typeof<Guid> then
            Guid (x.ReadRawBin len) |> box
        elif t = typeof<byte[]> then
#if NETCOREAPP2_1_OR_GREATER && !FABLE_COMPILER
            (x.ReadRawBin len).ToArray () |> box
#else
            box (x.ReadRawBin len)
#endif
        elif t = typeof<bigint> then
            bigint (x.ReadRawBin len) |> box
        else
            failwithf "Expecting %s at position %d, but the data contains bin." t.Name pos

    member x.Read t =
        match x.ReadByte () with
        // fixstr
        | b when b ||| 0b00011111uy = 0b10111111uy -> b &&& 0b00011111uy |> int |> x.ReadString |> interpretStringAs t
        | Format.Str8 -> x.ReadByte () |> int |> x.ReadString |> interpretStringAs t
        | Format.Str16 -> x.ReadUInt16 () |> int |> x.ReadString |> interpretStringAs t
        | Format.Str32 -> x.ReadUInt32 () |> int |> x.ReadString |> interpretStringAs t
        // fixposnum
        | b when b ||| 0b01111111uy = 0b01111111uy -> interpretIntegerAs t b
        // fixnegnum
        | b when b ||| 0b00011111uy = 0b11111111uy -> sbyte b |> interpretIntegerAs t
        | Format.Int64 -> x.ReadInt64 () |> interpretIntegerAs t
        | Format.Int32 -> x.ReadInt32 () |> interpretIntegerAs t
        | Format.Int16 -> x.ReadInt16 () |> interpretIntegerAs t
        | Format.Int8 -> x.ReadInt8 () |> interpretIntegerAs t
        | Format.Uint8 -> x.ReadUInt8 () |> interpretIntegerAs t
        | Format.Uint16 -> x.ReadUInt16 () |> interpretIntegerAs t
        | Format.Uint32 -> x.ReadUInt32 () |> interpretIntegerAs t
        | Format.Uint64 -> x.ReadUInt64 () |> interpretIntegerAs t
        | Format.Float32 -> x.ReadFloat32 () |> interpretFloatAs t
        | Format.Float64 -> x.ReadFloat64 () |> interpretFloatAs t
        | Format.Nil -> box null
        | Format.True -> box true
        | Format.False -> box false
        // fixarr
        | b when b ||| 0b00001111uy = 0b10011111uy -> x.ReadArray (b &&& 0b00001111uy |> int, t)
        | Format.Array16 ->
            let len = x.ReadUInt16 () |> int
            x.ReadArray (len, t)
        | Format.Array32 ->
            let len = x.ReadUInt32 () |> int
            x.ReadArray (len, t)
        // fixmap
        | b when b ||| 0b00001111uy = 0b10001111uy -> x.ReadMap (b &&& 0b00001111uy |> int, t)
        | Format.Map16 ->
            let len = x.ReadUInt16 () |> int
            x.ReadMap (len, t)
        | Format.Map32 ->
            let len = x.ReadUInt32 () |> int
            x.ReadMap (len, t)
        | Format.Bin8 ->
            let len = x.ReadByte () |> int
            x.ReadBin (len, t)
        | Format.Bin16 ->
            let len = x.ReadUInt16 () |> int
            x.ReadBin (len, t)
        | Format.Bin32 ->
            let len = x.ReadUInt32 () |> int
            x.ReadBin (len, t)
        | b ->
            failwithf "Position %d, byte %d, expected type %s." pos b t.Name<|MERGE_RESOLUTION|>--- conflicted
+++ resolved
@@ -36,18 +36,10 @@
     elif typ = typeof<UInt64> then uint64 n |> box
     elif typ = typeof<UInt16> then uint16 n |> box
     elif typ = typeof<TimeSpan> then TimeSpan (int64 n) |> box
-<<<<<<< HEAD
 #if NET6_0_OR_GREATER
     elif typ = typeof<DateOnly> then DateOnly.FromDayNumber (int32 n) |> box
     elif typ = typeof<TimeOnly> then TimeOnly (int64 n) |> box
 #endif
-#if FABLE_COMPILER
-    elif typ.FullName = "Microsoft.FSharp.Core.int16`1" then int16 n |> box
-    elif typ.FullName = "Microsoft.FSharp.Core.int32`1" then int32 n |> box
-    elif typ.FullName = "Microsoft.FSharp.Core.int64`1" then int64 n |> box
-#endif
-=======
->>>>>>> 3ff920bc
     elif typ = typeof<byte> then byte n |> box
     elif typ = typeof<sbyte> then sbyte n |> box
     elif typ.IsEnum then Enum.ToObject (typ, int64 n)
@@ -65,6 +57,10 @@
         elif typeName = "System.UInt64" then uint64 n |> box
         elif Object.ReferenceEquals (typ, typeof<UInt16>) then uint16 n |> box
         elif typeName = "System.TimeSpan" then TimeSpan (int64 n) |> box
+#if NET6_0_OR_GREATER
+        elif typeName = "System.DateOnly" then DateOnly.FromDayNumber (int32 n) |> box
+        elif typeName = "System.TimeOnly" then TimeOnly (int64 n) |> box
+#endif
         elif typeName = "Microsoft.FSharp.Core.int16`1" then int16 n |> box
         elif typeName = "Microsoft.FSharp.Core.int32`1" then int32 n |> box
         elif typeName = "Microsoft.FSharp.Core.int64`1" then int64 n |> box
