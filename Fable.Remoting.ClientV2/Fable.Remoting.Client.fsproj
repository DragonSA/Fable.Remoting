--- conflicted
+++ resolved
@@ -9,13 +9,8 @@
         <Authors>Zaid Ajaj;Diego Esmerio</Authors>
         <Version>7.18.0</Version>
         <GenerateDocumentationFile>true</GenerateDocumentationFile>
-<<<<<<< HEAD
-        <PackageReleaseNotes>Improve readInt() performance from Remoting.MsgPack</PackageReleaseNotes>
+        <PackageReleaseNotes>Speed up integer and float deserialization in MsgPack</PackageReleaseNotes>
         <TargetFramework>netstandard2.0</TargetFramework>
-=======
-        <PackageReleaseNotes>Speed up integer and float deserialization in MsgPack</PackageReleaseNotes>
-        <TargetFrameworks>netstandard2.0; netcoreapp3.1</TargetFrameworks>
->>>>>>> 3ff920bc
     </PropertyGroup>
     <ItemGroup>
         <Compile Include="Types.fs" />
