--- conflicted
+++ resolved
@@ -9,11 +9,7 @@
       ]
     },
     "fake-cli": {
-<<<<<<< HEAD
-      "version": "5.21.0-alpha003",
-=======
       "version": "5.20.4",
->>>>>>> a1ed230e
       "commands": [
         "fake"
       ]
